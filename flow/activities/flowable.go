package activities

import (
	"context"
	"errors"
	"fmt"
	"log/slog"
	"sync"
	"sync/atomic"
	"time"

	"github.com/jackc/pgx/v5"
	"github.com/jackc/pgx/v5/pgxpool"
	lua "github.com/yuin/gopher-lua"
	"go.opentelemetry.io/otel/metric"
	"go.temporal.io/sdk/activity"
	"go.temporal.io/sdk/log"
	"go.temporal.io/sdk/temporal"
	"google.golang.org/protobuf/proto"

	"github.com/PeerDB-io/peer-flow/alerting"
	"github.com/PeerDB-io/peer-flow/connectors"
	connpostgres "github.com/PeerDB-io/peer-flow/connectors/postgres"
	"github.com/PeerDB-io/peer-flow/connectors/utils"
	"github.com/PeerDB-io/peer-flow/connectors/utils/monitoring"
	"github.com/PeerDB-io/peer-flow/generated/protos"
	"github.com/PeerDB-io/peer-flow/model"
	"github.com/PeerDB-io/peer-flow/otel_metrics"
	"github.com/PeerDB-io/peer-flow/otel_metrics/peerdb_guages"
	"github.com/PeerDB-io/peer-flow/peerdbenv"
	"github.com/PeerDB-io/peer-flow/pua"
	"github.com/PeerDB-io/peer-flow/shared"
)

// CheckConnectionResult is the result of a CheckConnection call.
type CheckConnectionResult struct {
	NeedsSetupMetadataTables bool
}

type CdcCacheEntry struct {
	connector connectors.CDCPullConnectorCore
	done      chan struct{}
}

type FlowableActivity struct {
	CatalogPool *pgxpool.Pool
	Alerter     *alerting.Alerter
	CdcCache    map[string]CdcCacheEntry
	OtelManager *otel_metrics.OtelManager
	CdcCacheRw  sync.RWMutex
}

func (a *FlowableActivity) CheckConnection(
	ctx context.Context,
	config *protos.SetupInput,
) (*CheckConnectionResult, error) {
	ctx = context.WithValue(ctx, shared.FlowNameKey, config.FlowName)
	dstConn, err := connectors.GetByNameAs[connectors.CDCSyncConnector](ctx, a.CatalogPool, config.PeerName)
	if err != nil {
		a.Alerter.LogFlowError(ctx, config.FlowName, err)
		return nil, fmt.Errorf("failed to get connector: %w", err)
	}
	defer connectors.CloseConnector(ctx, dstConn)

	needsSetup := dstConn.NeedsSetupMetadataTables(ctx)

	return &CheckConnectionResult{
		NeedsSetupMetadataTables: needsSetup,
	}, nil
}

func (a *FlowableActivity) SetupMetadataTables(ctx context.Context, config *protos.SetupInput) error {
	ctx = context.WithValue(ctx, shared.FlowNameKey, config.FlowName)
	dstConn, err := connectors.GetByNameAs[connectors.CDCSyncConnector](ctx, a.CatalogPool, config.PeerName)
	if err != nil {
		return fmt.Errorf("failed to get connector: %w", err)
	}
	defer connectors.CloseConnector(ctx, dstConn)

	if err := dstConn.SetupMetadataTables(ctx); err != nil {
		a.Alerter.LogFlowError(ctx, config.FlowName, err)
		return fmt.Errorf("failed to setup metadata tables: %w", err)
	}

	return nil
}

func (a *FlowableActivity) EnsurePullability(
	ctx context.Context,
	config *protos.EnsurePullabilityBatchInput,
) (*protos.EnsurePullabilityBatchOutput, error) {
	ctx = context.WithValue(ctx, shared.FlowNameKey, config.FlowJobName)
	srcConn, err := connectors.GetByNameAs[connectors.CDCPullConnector](ctx, a.CatalogPool, config.PeerName)
	if err != nil {
		return nil, fmt.Errorf("failed to get connector: %w", err)
	}
	defer connectors.CloseConnector(ctx, srcConn)

	output, err := srcConn.EnsurePullability(ctx, config)
	if err != nil {
		a.Alerter.LogFlowError(ctx, config.FlowJobName, err)
		return nil, fmt.Errorf("failed to ensure pullability: %w", err)
	}

	return output, nil
}

// CreateRawTable creates a raw table in the destination flowable.
func (a *FlowableActivity) CreateRawTable(
	ctx context.Context,
	config *protos.CreateRawTableInput,
) (*protos.CreateRawTableOutput, error) {
	ctx = context.WithValue(ctx, shared.FlowNameKey, config.FlowJobName)
	dstConn, err := connectors.GetByNameAs[connectors.CDCSyncConnector](ctx, a.CatalogPool, config.PeerName)
	if err != nil {
		return nil, fmt.Errorf("failed to get connector: %w", err)
	}
	defer connectors.CloseConnector(ctx, dstConn)

	res, err := dstConn.CreateRawTable(ctx, config)
	if err != nil {
		a.Alerter.LogFlowError(ctx, config.FlowJobName, err)
		return nil, err
	}
	if err := monitoring.InitializeCDCFlow(ctx, a.CatalogPool, config.FlowJobName); err != nil {
		return nil, err
	}

	return res, nil
}

// GetTableSchema returns the schema of a table.
func (a *FlowableActivity) GetTableSchema(
	ctx context.Context,
	config *protos.GetTableSchemaBatchInput,
) (*protos.GetTableSchemaBatchOutput, error) {
	ctx = context.WithValue(ctx, shared.FlowNameKey, config.FlowName)
	srcConn, err := connectors.GetByNameAs[connectors.GetTableSchemaConnector](ctx, a.CatalogPool, config.PeerName)
	if err != nil {
		return nil, fmt.Errorf("failed to get GetTableSchemaConnector: %w", err)
	}
	defer connectors.CloseConnector(ctx, srcConn)

	heartbeatRoutine(ctx, func() string {
		return "getting table schema"
	})

	return srcConn.GetTableSchema(ctx, config)
}

// CreateNormalizedTable creates normalized tables in destination.
func (a *FlowableActivity) CreateNormalizedTable(
	ctx context.Context,
	config *protos.SetupNormalizedTableBatchInput,
) (*protos.SetupNormalizedTableBatchOutput, error) {
	logger := activity.GetLogger(ctx)
	ctx = context.WithValue(ctx, shared.FlowNameKey, config.FlowName)
	conn, err := connectors.GetByNameAs[connectors.NormalizedTablesConnector](ctx, a.CatalogPool, config.PeerName)
	if err != nil {
		if errors.Is(err, errors.ErrUnsupported) {
			logger.Info("Connector does not implement normalized tables")
			return nil, nil
		}
		return nil, fmt.Errorf("failed to get connector: %w", err)
	}
	defer connectors.CloseConnector(ctx, conn)

	tx, err := conn.StartSetupNormalizedTables(ctx)
	if err != nil {
		return nil, fmt.Errorf("failed to setup normalized tables tx: %w", err)
	}
	defer conn.CleanupSetupNormalizedTables(ctx, tx)

	numTablesSetup := atomic.Uint32{}
	totalTables := uint32(len(config.TableNameSchemaMapping))
	shutdown := heartbeatRoutine(ctx, func() string {
		return fmt.Sprintf("setting up normalized tables - %d of %d done",
			numTablesSetup.Load(), totalTables)
	})
	defer shutdown()

	tableExistsMapping := make(map[string]bool)
	for tableIdentifier, tableSchema := range config.TableNameSchemaMapping {
		var existing bool
		existing, err = conn.SetupNormalizedTable(
			ctx,
			tx,
			tableIdentifier,
			tableSchema,
			config.SoftDeleteColName,
			config.SyncedAtColName,
		)
		if err != nil {
			a.Alerter.LogFlowError(ctx, config.FlowName, err)
			return nil, fmt.Errorf("failed to setup normalized table %s: %w", tableIdentifier, err)
		}
		tableExistsMapping[tableIdentifier] = existing

		numTablesSetup.Add(1)
		if !existing {
			logger.Info("created table " + tableIdentifier)
		} else {
			logger.Info("table already exists " + tableIdentifier)
		}
	}

	if err := conn.FinishSetupNormalizedTables(ctx, tx); err != nil {
		return nil, fmt.Errorf("failed to commit normalized tables tx: %w", err)
	}

	return &protos.SetupNormalizedTableBatchOutput{
		TableExistsMapping: tableExistsMapping,
	}, nil
}

func (a *FlowableActivity) MaintainPull(
	ctx context.Context,
	config *protos.FlowConnectionConfigs,
	sessionID string,
) error {
	srcConn, err := connectors.GetByNameAs[connectors.CDCPullConnector](ctx, a.CatalogPool, config.SourceName)
	if err != nil {
		return err
	}
	defer connectors.CloseConnector(ctx, srcConn)

	if err := srcConn.SetupReplConn(ctx); err != nil {
		return err
	}

	done := make(chan struct{})
	a.CdcCacheRw.Lock()
	a.CdcCache[sessionID] = CdcCacheEntry{
		connector: srcConn,
		done:      done,
	}
	a.CdcCacheRw.Unlock()

	ticker := time.NewTicker(15 * time.Second)
	defer ticker.Stop()

	for {
		select {
		case <-ticker.C:
			activity.RecordHeartbeat(ctx, "keep session alive")
			if err := srcConn.ReplPing(ctx); err != nil {
				a.CdcCacheRw.Lock()
				delete(a.CdcCache, sessionID)
				a.CdcCacheRw.Unlock()
				return temporal.NewNonRetryableApplicationError("connection to source down", "disconnect", err)
			}
		case <-done:
			return nil
		case <-ctx.Done():
			a.CdcCacheRw.Lock()
			delete(a.CdcCache, sessionID)
			a.CdcCacheRw.Unlock()
			return nil
		}
	}
}

func (a *FlowableActivity) UnmaintainPull(ctx context.Context, sessionID string) error {
	a.CdcCacheRw.Lock()
	if entry, ok := a.CdcCache[sessionID]; ok {
		close(entry.done)
		delete(a.CdcCache, sessionID)
	}
	a.CdcCacheRw.Unlock()
	return nil
}

func (a *FlowableActivity) SyncRecords(
	ctx context.Context,
	config *protos.FlowConnectionConfigs,
	options *protos.SyncFlowOptions,
	sessionID string,
) (*model.SyncCompositeResponse, error) {
	var adaptStream func(stream *model.CDCStream[model.RecordItems]) (*model.CDCStream[model.RecordItems], error)
	if config.Script != "" {
		var onErr context.CancelCauseFunc
		ctx, onErr = context.WithCancelCause(ctx)
		adaptStream = func(stream *model.CDCStream[model.RecordItems]) (*model.CDCStream[model.RecordItems], error) {
			ls, err := utils.LoadScript(ctx, config.Script, utils.LuaPrintFn(func(s string) {
				a.Alerter.LogFlowInfo(ctx, config.FlowJobName, s)
			}))
			if err != nil {
				a.Alerter.LogFlowError(ctx, config.FlowJobName, err)
				return nil, err
			}
			if fn, ok := ls.Env.RawGetString("transformRecord").(*lua.LFunction); ok {
				return pua.AttachToCdcStream(ctx, ls, fn, stream, onErr), nil
			} else if fn, ok := ls.Env.RawGetString("transformRow").(*lua.LFunction); ok {
				return pua.AttachToCdcStream(ctx, ls, ls.NewFunction(func(ls *lua.LState) int {
					ud, _ := pua.LuaRecord.Check(ls, 1)
					for _, key := range []string{"old", "new"} {
						if row := ls.GetField(ud, key); row != lua.LNil {
							ls.Push(fn)
							ls.Push(row)
							ls.Call(1, 0)
						}
					}
					return 0
				}), stream, onErr), nil
			}
			return stream, nil
		}
	}
	return syncCore(ctx, a, config, options, sessionID, adaptStream,
		connectors.CDCPullConnector.PullRecords,
		connectors.CDCSyncConnector.SyncRecords)
}

func (a *FlowableActivity) SyncPg(
	ctx context.Context,
	config *protos.FlowConnectionConfigs,
	options *protos.SyncFlowOptions,
	sessionID string,
) (*model.SyncCompositeResponse, error) {
	return syncCore(ctx, a, config, options, sessionID, nil,
		connectors.CDCPullPgConnector.PullPg,
		connectors.CDCSyncPgConnector.SyncPg)
}

func (a *FlowableActivity) StartNormalize(
	ctx context.Context,
	input *protos.StartNormalizeInput,
) (*model.NormalizeResponse, error) {
	conn := input.FlowConnectionConfigs
	ctx = context.WithValue(ctx, shared.FlowNameKey, conn.FlowJobName)
	logger := activity.GetLogger(ctx)

	dstConn, err := connectors.GetByNameAs[connectors.CDCNormalizeConnector](ctx, a.CatalogPool, conn.DestinationName)
	if errors.Is(err, errors.ErrUnsupported) {
		err = monitoring.UpdateEndTimeForCDCBatch(ctx, a.CatalogPool, input.FlowConnectionConfigs.FlowJobName,
			input.SyncBatchID)
		return nil, err
	} else if err != nil {
		return nil, err
	}
	defer connectors.CloseConnector(ctx, dstConn)

	shutdown := heartbeatRoutine(ctx, func() string {
		return "normalizing records from batch for job"
	})
	defer shutdown()

	res, err := dstConn.NormalizeRecords(ctx, &model.NormalizeRecordsRequest{
		FlowJobName:            input.FlowConnectionConfigs.FlowJobName,
		SyncBatchID:            input.SyncBatchID,
		SoftDelete:             input.FlowConnectionConfigs.SoftDelete,
		SoftDeleteColName:      input.FlowConnectionConfigs.SoftDeleteColName,
		SyncedAtColName:        input.FlowConnectionConfigs.SyncedAtColName,
		TableNameSchemaMapping: input.TableNameSchemaMapping,
	})
	if err != nil {
		a.Alerter.LogFlowError(ctx, input.FlowConnectionConfigs.FlowJobName, err)
		return nil, fmt.Errorf("failed to normalized records: %w", err)
	}

	// normalize flow did not run due to no records, no need to update end time.
	if res.Done {
		err = monitoring.UpdateEndTimeForCDCBatch(
			ctx,
			a.CatalogPool,
			input.FlowConnectionConfigs.FlowJobName,
			res.EndBatchID,
		)
		if err != nil {
			return nil, err
		}
	}

	// log the number of batches normalized
	logger.Info(fmt.Sprintf("normalized records from batch %d to batch %d",
		res.StartBatchID, res.EndBatchID))

	return res, nil
}

// SetupQRepMetadataTables sets up the metadata tables for QReplication.
func (a *FlowableActivity) SetupQRepMetadataTables(ctx context.Context, config *protos.QRepConfig) error {
	conn, err := connectors.GetByNameAs[connectors.QRepSyncConnector](ctx, a.CatalogPool, config.DestinationName)
	if err != nil {
		return fmt.Errorf("failed to get connector: %w", err)
	}
	defer connectors.CloseConnector(ctx, conn)

	err = conn.SetupQRepMetadataTables(ctx, config)
	if err != nil {
		a.Alerter.LogFlowError(ctx, config.FlowJobName, err)
		return fmt.Errorf("failed to setup metadata tables: %w", err)
	}

	return nil
}

// GetQRepPartitions returns the partitions for a given QRepConfig.
func (a *FlowableActivity) GetQRepPartitions(ctx context.Context,
	config *protos.QRepConfig,
	last *protos.QRepPartition,
	runUUID string,
) (*protos.QRepParitionResult, error) {
	ctx = context.WithValue(ctx, shared.FlowNameKey, config.FlowJobName)
	err := monitoring.InitializeQRepRun(ctx, a.CatalogPool, config, runUUID, nil)
	if err != nil {
		return nil, err
	}
	srcConn, err := connectors.GetByNameAs[connectors.QRepPullConnector](ctx, a.CatalogPool, config.SourceName)
	if err != nil {
		return nil, fmt.Errorf("failed to get qrep pull connector: %w", err)
	}
	defer connectors.CloseConnector(ctx, srcConn)

	shutdown := heartbeatRoutine(ctx, func() string {
		return "getting partitions for job"
	})
	defer shutdown()
	partitions, err := srcConn.GetQRepPartitions(ctx, config, last)
	if err != nil {
		a.Alerter.LogFlowError(ctx, config.FlowJobName, err)
		return nil, fmt.Errorf("failed to get partitions from source: %w", err)
	}
	if len(partitions) > 0 {
		err = monitoring.InitializeQRepRun(
			ctx,
			a.CatalogPool,
			config,
			runUUID,
			partitions,
		)
		if err != nil {
			return nil, err
		}
	}

	return &protos.QRepParitionResult{
		Partitions: partitions,
	}, nil
}

// ReplicateQRepPartitions spawns multiple ReplicateQRepPartition
func (a *FlowableActivity) ReplicateQRepPartitions(ctx context.Context,
	config *protos.QRepConfig,
	partitions *protos.QRepPartitionBatch,
	runUUID string,
) error {
	shutdown := heartbeatRoutine(ctx, func() string {
		return "replicating partitions for job"
	})
	defer shutdown()

	ctx = context.WithValue(ctx, shared.FlowNameKey, config.FlowJobName)
	logger := log.With(activity.GetLogger(ctx), slog.String(string(shared.FlowNameKey), config.FlowJobName))
	err := monitoring.UpdateStartTimeForQRepRun(ctx, a.CatalogPool, runUUID)
	if err != nil {
		return fmt.Errorf("failed to update start time for qrep run: %w", err)
	}

	numPartitions := len(partitions.Partitions)

	logger.Info(fmt.Sprintf("replicating partitions for batch %d - size: %d",
		partitions.BatchId, numPartitions),
	)
	for _, p := range partitions.Partitions {
		logger.Info(fmt.Sprintf("batch-%d - replicating partition - %s", partitions.BatchId, p.PartitionId))
		var err error
		switch config.System {
		case protos.TypeSystem_Q:
			stream := model.NewQRecordStream(shared.FetchAndChannelSize)
			outstream := stream
			if config.Script != "" {
				ls, err := utils.LoadScript(ctx, config.Script, utils.LuaPrintFn(func(s string) {
					a.Alerter.LogFlowInfo(ctx, config.FlowJobName, s)
				}))
				if err != nil {
					a.Alerter.LogFlowError(ctx, config.FlowJobName, err)
					return err
				}
				if fn, ok := ls.Env.RawGetString("transformRow").(*lua.LFunction); ok {
					outstream = pua.AttachToStream(ls, fn, stream)
				}
			}
			err = replicateQRepPartition(ctx, a, config, p, runUUID, stream, outstream,
				connectors.QRepPullConnector.PullQRepRecords,
				connectors.QRepSyncConnector.SyncQRepRecords,
			)
		case protos.TypeSystem_PG:
			read, write := connpostgres.NewPgCopyPipe()
			err = replicateQRepPartition(ctx, a, config, p, runUUID, write, read,
				connectors.QRepPullPgConnector.PullPgQRepRecords,
				connectors.QRepSyncPgConnector.SyncPgQRepRecords,
			)
		default:
			err = fmt.Errorf("unknown type system %d", config.System)
		}

		if err != nil {
			a.Alerter.LogFlowError(ctx, config.FlowJobName, err)
			return err
		}
	}

	return nil
}

func (a *FlowableActivity) ConsolidateQRepPartitions(ctx context.Context, config *protos.QRepConfig,
	runUUID string,
) error {
	ctx = context.WithValue(ctx, shared.FlowNameKey, config.FlowJobName)
	dstConn, err := connectors.GetByNameAs[connectors.QRepConsolidateConnector](ctx, a.CatalogPool, config.DestinationName)
	if errors.Is(err, errors.ErrUnsupported) {
		return monitoring.UpdateEndTimeForQRepRun(ctx, a.CatalogPool, runUUID)
	} else if err != nil {
		return err
	}
	defer connectors.CloseConnector(ctx, dstConn)

	shutdown := heartbeatRoutine(ctx, func() string {
		return "consolidating partitions for job"
	})
	defer shutdown()

	err = dstConn.ConsolidateQRepPartitions(ctx, config)
	if err != nil {
		a.Alerter.LogFlowError(ctx, config.FlowJobName, err)
		return err
	}

	return monitoring.UpdateEndTimeForQRepRun(ctx, a.CatalogPool, runUUID)
}

func (a *FlowableActivity) CleanupQRepFlow(ctx context.Context, config *protos.QRepConfig) error {
	ctx = context.WithValue(ctx, shared.FlowNameKey, config.FlowJobName)
	dst, err := connectors.GetByNameAs[connectors.QRepConsolidateConnector](ctx, a.CatalogPool, config.DestinationName)
	if errors.Is(err, errors.ErrUnsupported) {
		return nil
	} else if err != nil {
		a.Alerter.LogFlowError(ctx, config.FlowJobName, err)
		return err
	}
	defer dst.Close()

	return dst.CleanupQRepFlow(ctx, config)
}

func (a *FlowableActivity) DropFlowSource(ctx context.Context, config *protos.ShutdownRequest) error {
	sourcePeerName, err := a.getPeerNameForMirror(ctx, config.FlowJobName, Source)
	if err != nil {
		return err
	}

	ctx = context.WithValue(ctx, shared.FlowNameKey, config.FlowJobName)
	srcConn, err := connectors.GetByNameAs[connectors.CDCPullConnector](ctx, a.CatalogPool, sourcePeerName)
	if err != nil {
		return fmt.Errorf("failed to get source connector: %w", err)
	}
	defer connectors.CloseConnector(ctx, srcConn)

	return srcConn.PullFlowCleanup(ctx, config.FlowJobName)
}

func (a *FlowableActivity) DropFlowDestination(ctx context.Context, config *protos.ShutdownRequest) error {
	destinationPeerName, err := a.getPeerNameForMirror(ctx, config.FlowJobName, Destination)
	if err != nil {
		return err
	}

	ctx = context.WithValue(ctx, shared.FlowNameKey, config.FlowJobName)
	dstConn, err := connectors.GetByNameAs[connectors.CDCSyncConnector](ctx, a.CatalogPool, destinationPeerName)
	if err != nil {
		return fmt.Errorf("failed to get destination connector: %w", err)
	}
	defer connectors.CloseConnector(ctx, dstConn)

	return dstConn.SyncFlowCleanup(ctx, config.FlowJobName)
}

func (a *FlowableActivity) SendWALHeartbeat(ctx context.Context) error {
	logger := activity.GetLogger(ctx)
	walHeartbeatEnabled, err := peerdbenv.PeerDBEnableWALHeartbeat(ctx)
	if err != nil {
		logger.Warn("unable to fetch wal heartbeat config. Skipping walheartbeat send.", slog.Any("error", err))
		return err
	}
	if !walHeartbeatEnabled {
		logger.Info("wal heartbeat is disabled")
		return nil
	}
	walHeartbeatStatement, err := peerdbenv.PeerDBWALHeartbeatQuery(ctx)
	if err != nil {
		logger.Warn("unable to fetch wal heartbeat config. Skipping walheartbeat send.", slog.Any("error", err))
		return err
	}

	pgPeers, err := a.getPostgresPeerConfigs(ctx)
	if err != nil {
		logger.Warn("unable to fetch peers. Skipping walheartbeat send.", slog.Any("error", err))
		return err
	}

	// run above command for each Postgres peer
	for _, pgPeer := range pgPeers {
		activity.RecordHeartbeat(ctx, pgPeer.Name)
		if err := ctx.Err(); err != nil {
			return err
		}

		func() {
			pgConfig := pgPeer.GetPostgresConfig()
			pgConn, peerErr := connpostgres.NewPostgresConnector(ctx, pgConfig)
			if peerErr != nil {
				logger.Error(fmt.Sprintf("error creating connector for postgres peer %s with host %s: %v",
					pgPeer.Name, pgConfig.Host, peerErr))
				return
			}
			defer pgConn.Close()
			if cmdErr := pgConn.ExecuteCommand(ctx, walHeartbeatStatement); cmdErr != nil {
				logger.Warn(fmt.Sprintf("could not send walheartbeat to peer %s: %v", pgPeer.Name, cmdErr))
			}
			logger.Info("sent walheartbeat", slog.String("peer", pgPeer.Name))
		}()
	}

	return nil
}

func (a *FlowableActivity) RecordSlotSizes(ctx context.Context) error {
	rows, err := a.CatalogPool.Query(ctx, "SELECT DISTINCT ON (name) name, config_proto FROM flows WHERE query_string IS NULL")
	if err != nil {
		return err
	}

	configs, err := pgx.CollectRows(rows, func(row pgx.CollectableRow) (*protos.FlowConnectionConfigs, error) {
		var flowName string
		var configProto []byte
		err := rows.Scan(&flowName, &configProto)
		if err != nil {
			return nil, err
		}

		var config protos.FlowConnectionConfigs
		err = proto.Unmarshal(configProto, &config)
		if err != nil {
			return nil, err
		}

		return &config, nil
	})
	if err != nil {
		return err
	}

	logger := activity.GetLogger(ctx)
	for _, config := range configs {
		func() {
			srcConn, err := connectors.GetByNameAs[connectors.CDCPullConnector](ctx, a.CatalogPool, config.SourceName)
			if err != nil {
				if !errors.Is(err, errors.ErrUnsupported) {
					logger.Error("Failed to create connector to handle slot info", slog.Any("error", err))
				}
				return
			}
			defer connectors.CloseConnector(ctx, srcConn)

			slotName := "peerflow_slot_" + config.FlowJobName
			if config.ReplicationSlotName != "" {
				slotName = config.ReplicationSlotName
			}
			peerName := config.SourceName

			activity.RecordHeartbeat(ctx, fmt.Sprintf("checking %s on %s", slotName, peerName))
			if ctx.Err() != nil {
				return
			}

			slotMetricGuages := peerdb_guages.SlotMetricGuages{}
			if a.OtelManager != nil {
				slotLagGauge, err := otel_metrics.GetOrInitFloat64SyncGauge(a.OtelManager.Meter,
					a.OtelManager.Float64GaugesCache,
					peerdb_guages.SlotLagGuageName,
					metric.WithUnit("MB"),
					metric.WithDescription("Postgres replication slot lag in MB"))
				if err != nil {
					logger.Error("Failed to get slot lag gauge", slog.Any("error", err))
					return
				}
				slotMetricGuages.SlotLagGuage = slotLagGauge

				openConnectionsGauge, err := otel_metrics.GetOrInitInt64SyncGauge(a.OtelManager.Meter,
					a.OtelManager.Int64GaugesCache,
					peerdb_guages.OpenConnectionsGuageName,
					metric.WithDescription("Current open connections for PeerDB user"))
				if err != nil {
					logger.Error("Failed to get open connections gauge", slog.Any("error", err))
					return
				}
				slotMetricGuages.OpenConnectionsGuage = openConnectionsGauge

				openReplicationConnectionsGauge, err := otel_metrics.GetOrInitInt64SyncGauge(a.OtelManager.Meter,
					a.OtelManager.Int64GaugesCache,
					peerdb_guages.OpenReplicationConnectionsGuageName,
					metric.WithDescription("Current open replication connections for PeerDB user"))
				if err != nil {
					logger.Error("Failed to get open replication connections gauge", slog.Any("error", err))
					return
				}
				slotMetricGuages.OpenReplicationConnectionsGuage = openReplicationConnectionsGauge
			}

			if err := srcConn.HandleSlotInfo(ctx, a.Alerter, a.CatalogPool, slotName, peerName, slotMetricGuages); err != nil {
				logger.Error("Failed to handle slot info", slog.Any("error", err))
			}
		}()
	}

	return nil
}

func (a *FlowableActivity) QRepHasNewRows(ctx context.Context,
	config *protos.QRepConfig, last *protos.QRepPartition,
) (bool, error) {
	ctx = context.WithValue(ctx, shared.FlowNameKey, config.FlowJobName)
	logger := log.With(activity.GetLogger(ctx), slog.String(string(shared.FlowNameKey), config.FlowJobName))

	// TODO implement for other QRepPullConnector sources
	srcConn, err := connectors.GetByNameAs[*connpostgres.PostgresConnector](ctx, a.CatalogPool, config.SourceName)
	if err != nil {
		if errors.Is(err, errors.ErrUnsupported) {
			return true, nil
		}
		a.Alerter.LogFlowError(ctx, config.FlowJobName, err)
		return false, fmt.Errorf("failed to get qrep source connector: %w", err)
	}
	defer connectors.CloseConnector(ctx, srcConn)

	shutdown := heartbeatRoutine(ctx, func() string {
		return "scanning for new rows"
	})
	defer shutdown()

	logger.Info(fmt.Sprintf("current last partition value is %v", last))

	result, err := srcConn.CheckForUpdatedMaxValue(ctx, config, last)
	if err != nil {
		a.Alerter.LogFlowError(ctx, config.FlowJobName, err)
		return false, fmt.Errorf("failed to check for new rows: %w", err)
	}
	return result, nil
}

func (a *FlowableActivity) RenameTables(ctx context.Context, config *protos.RenameTablesInput) (
	*protos.RenameTablesOutput, error,
) {
	ctx = context.WithValue(ctx, shared.FlowNameKey, config.FlowJobName)
	conn, err := connectors.GetByNameAs[connectors.RenameTablesConnector](ctx, a.CatalogPool, config.PeerName)
	if err != nil {
		a.Alerter.LogFlowError(ctx, config.FlowJobName, err)
		return nil, fmt.Errorf("failed to get connector: %w", err)
	}
	defer connectors.CloseConnector(ctx, conn)

	shutdown := heartbeatRoutine(ctx, func() string {
		return "renaming tables for job"
	})
	defer shutdown()

	return conn.RenameTables(ctx, config)
}

func (a *FlowableActivity) CreateTablesFromExisting(ctx context.Context, req *protos.CreateTablesFromExistingInput) (
	*protos.CreateTablesFromExistingOutput, error,
) {
	ctx = context.WithValue(ctx, shared.FlowNameKey, req.FlowJobName)
	dstConn, err := connectors.GetByNameAs[connectors.CreateTablesFromExistingConnector](ctx, a.CatalogPool, req.PeerName)
	if err != nil {
		return nil, fmt.Errorf("failed to get connector: %w", err)
	}
	defer connectors.CloseConnector(ctx, dstConn)

	return dstConn.CreateTablesFromExisting(ctx, req)
}

func (a *FlowableActivity) ReplicateXminPartition(ctx context.Context,
	config *protos.QRepConfig,
	partition *protos.QRepPartition,
	runUUID string,
) (int64, error) {
	switch config.System {
	case protos.TypeSystem_Q:
		stream := model.NewQRecordStream(shared.FetchAndChannelSize)
		return replicateXminPartition(ctx, a, config, partition, runUUID,
			stream, stream,
			(*connpostgres.PostgresConnector).PullXminRecordStream,
			connectors.QRepSyncConnector.SyncQRepRecords)
	case protos.TypeSystem_PG:
		pgread, pgwrite := connpostgres.NewPgCopyPipe()
		return replicateXminPartition(ctx, a, config, partition, runUUID,
			pgwrite, pgread,
			(*connpostgres.PostgresConnector).PullXminPgRecordStream,
			connectors.QRepSyncPgConnector.SyncPgQRepRecords)
	default:
		return 0, fmt.Errorf("unknown type system %d", config.System)
	}
}

func (a *FlowableActivity) AddTablesToPublication(ctx context.Context, cfg *protos.FlowConnectionConfigs,
	additionalTableMappings []*protos.TableMapping,
) error {
	ctx = context.WithValue(ctx, shared.FlowNameKey, cfg.FlowJobName)
	srcConn, err := connectors.GetByNameAs[connectors.CDCPullConnector](ctx, a.CatalogPool, cfg.SourceName)
	if err != nil {
		return fmt.Errorf("failed to get source connector: %w", err)
	}
	defer connectors.CloseConnector(ctx, srcConn)

	err = srcConn.AddTablesToPublication(ctx, &protos.AddTablesToPublicationInput{
		FlowJobName:      cfg.FlowJobName,
		PublicationName:  cfg.PublicationName,
		AdditionalTables: additionalTableMappings,
	})
	if err != nil {
		a.Alerter.LogFlowError(ctx, cfg.FlowJobName, err)
	}
	return err
<<<<<<< HEAD
}

func (a *FlowableActivity) LoadPeer(ctx context.Context, peerName string) (*protos.Peer, error) {
	row := a.CatalogPool.QueryRow(ctx, `
		SELECT name, type, options
		FROM peers
		WHERE name = $1`, peerName)

	var peer protos.Peer
	var peerOptions []byte
	if err := row.Scan(&peer.Name, &peer.Type, &peerOptions); err != nil {
		return nil, fmt.Errorf("failed to load peer: %w", err)
	}

	switch peer.Type {
	case protos.DBType_BIGQUERY:
		var config protos.BigqueryConfig
		if err := proto.Unmarshal(peerOptions, &config); err != nil {
			return nil, fmt.Errorf("failed to unmarshal BigQuery config: %w", err)
		}
		peer.Config = &protos.Peer_BigqueryConfig{BigqueryConfig: &config}
	case protos.DBType_SNOWFLAKE:
		var config protos.SnowflakeConfig
		if err := proto.Unmarshal(peerOptions, &config); err != nil {
			return nil, fmt.Errorf("failed to unmarshal Snowflake config: %w", err)
		}
		peer.Config = &protos.Peer_SnowflakeConfig{SnowflakeConfig: &config}
	case protos.DBType_MONGO:
		var config protos.MongoConfig
		if err := proto.Unmarshal(peerOptions, &config); err != nil {
			return nil, fmt.Errorf("failed to unmarshal MongoDB config: %w", err)
		}
		peer.Config = &protos.Peer_MongoConfig{MongoConfig: &config}
	case protos.DBType_POSTGRES:
		var config protos.PostgresConfig
		if err := proto.Unmarshal(peerOptions, &config); err != nil {
			return nil, fmt.Errorf("failed to unmarshal Postgres config: %w", err)
		}
		peer.Config = &protos.Peer_PostgresConfig{PostgresConfig: &config}
	case protos.DBType_S3:
		var config protos.S3Config
		if err := proto.Unmarshal(peerOptions, &config); err != nil {
			return nil, fmt.Errorf("failed to unmarshal S3 config: %w", err)
		}
		peer.Config = &protos.Peer_S3Config{S3Config: &config}
	case protos.DBType_SQLSERVER:
		var config protos.SqlServerConfig
		if err := proto.Unmarshal(peerOptions, &config); err != nil {
			return nil, fmt.Errorf("failed to unmarshal SQL Server config: %w", err)
		}
		peer.Config = &protos.Peer_SqlserverConfig{SqlserverConfig: &config}
	case protos.DBType_MYSQL:
		var config protos.MySqlConfig
		if err := proto.Unmarshal(peerOptions, &config); err != nil {
			return nil, fmt.Errorf("failed to unmarshal MySQL config: %w", err)
		}
		peer.Config = &protos.Peer_MysqlConfig{MysqlConfig: &config}
	case protos.DBType_CLICKHOUSE:
		var config protos.ClickhouseConfig
		if err := proto.Unmarshal(peerOptions, &config); err != nil {
			return nil, fmt.Errorf("failed to unmarshal ClickHouse config: %w", err)
		}
		peer.Config = &protos.Peer_ClickhouseConfig{ClickhouseConfig: &config}
	case protos.DBType_KAFKA:
		var config protos.KafkaConfig
		if err := proto.Unmarshal(peerOptions, &config); err != nil {
			return nil, fmt.Errorf("failed to unmarshal Kafka config: %w", err)
		}
		peer.Config = &protos.Peer_KafkaConfig{KafkaConfig: &config}
	case protos.DBType_PUBSUB:
		var config protos.PubSubConfig
		if err := proto.Unmarshal(peerOptions, &config); err != nil {
			return nil, fmt.Errorf("failed to unmarshal Pub/Sub config: %w", err)
		}
		peer.Config = &protos.Peer_PubsubConfig{PubsubConfig: &config}
	case protos.DBType_EVENTHUBS:
		var config protos.EventHubGroupConfig
		if err := proto.Unmarshal(peerOptions, &config); err != nil {
			return nil, fmt.Errorf("failed to unmarshal Event Hubs config: %w", err)
		}
		peer.Config = &protos.Peer_EventhubGroupConfig{EventhubGroupConfig: &config}
	case protos.DBType_ELASTICSEARCH:
		var config protos.ElasticsearchConfig
		if err := proto.Unmarshal(peerOptions, &config); err != nil {
			return nil, fmt.Errorf("failed to unmarshal Elasticsearch config: %w", err)
		}
		peer.Config = &protos.Peer_ElasticsearchConfig{ElasticsearchConfig: &config}
	case protos.DBType_ICEBERG:
		var config protos.IcebergConfig
		if err := proto.Unmarshal(peerOptions, &config); err != nil {
			return nil, fmt.Errorf("failed to unmarshal Iceberg config: %w", err)
		}
		peer.Config = &protos.Peer_IcebergConfig{IcebergConfig: &config}
	default:
		return nil, fmt.Errorf("unsupported peer type: %s", peer.Type)
	}

	return &peer, nil
=======
>>>>>>> af9c0044
}<|MERGE_RESOLUTION|>--- conflicted
+++ resolved
@@ -823,105 +823,4 @@
 		a.Alerter.LogFlowError(ctx, cfg.FlowJobName, err)
 	}
 	return err
-<<<<<<< HEAD
-}
-
-func (a *FlowableActivity) LoadPeer(ctx context.Context, peerName string) (*protos.Peer, error) {
-	row := a.CatalogPool.QueryRow(ctx, `
-		SELECT name, type, options
-		FROM peers
-		WHERE name = $1`, peerName)
-
-	var peer protos.Peer
-	var peerOptions []byte
-	if err := row.Scan(&peer.Name, &peer.Type, &peerOptions); err != nil {
-		return nil, fmt.Errorf("failed to load peer: %w", err)
-	}
-
-	switch peer.Type {
-	case protos.DBType_BIGQUERY:
-		var config protos.BigqueryConfig
-		if err := proto.Unmarshal(peerOptions, &config); err != nil {
-			return nil, fmt.Errorf("failed to unmarshal BigQuery config: %w", err)
-		}
-		peer.Config = &protos.Peer_BigqueryConfig{BigqueryConfig: &config}
-	case protos.DBType_SNOWFLAKE:
-		var config protos.SnowflakeConfig
-		if err := proto.Unmarshal(peerOptions, &config); err != nil {
-			return nil, fmt.Errorf("failed to unmarshal Snowflake config: %w", err)
-		}
-		peer.Config = &protos.Peer_SnowflakeConfig{SnowflakeConfig: &config}
-	case protos.DBType_MONGO:
-		var config protos.MongoConfig
-		if err := proto.Unmarshal(peerOptions, &config); err != nil {
-			return nil, fmt.Errorf("failed to unmarshal MongoDB config: %w", err)
-		}
-		peer.Config = &protos.Peer_MongoConfig{MongoConfig: &config}
-	case protos.DBType_POSTGRES:
-		var config protos.PostgresConfig
-		if err := proto.Unmarshal(peerOptions, &config); err != nil {
-			return nil, fmt.Errorf("failed to unmarshal Postgres config: %w", err)
-		}
-		peer.Config = &protos.Peer_PostgresConfig{PostgresConfig: &config}
-	case protos.DBType_S3:
-		var config protos.S3Config
-		if err := proto.Unmarshal(peerOptions, &config); err != nil {
-			return nil, fmt.Errorf("failed to unmarshal S3 config: %w", err)
-		}
-		peer.Config = &protos.Peer_S3Config{S3Config: &config}
-	case protos.DBType_SQLSERVER:
-		var config protos.SqlServerConfig
-		if err := proto.Unmarshal(peerOptions, &config); err != nil {
-			return nil, fmt.Errorf("failed to unmarshal SQL Server config: %w", err)
-		}
-		peer.Config = &protos.Peer_SqlserverConfig{SqlserverConfig: &config}
-	case protos.DBType_MYSQL:
-		var config protos.MySqlConfig
-		if err := proto.Unmarshal(peerOptions, &config); err != nil {
-			return nil, fmt.Errorf("failed to unmarshal MySQL config: %w", err)
-		}
-		peer.Config = &protos.Peer_MysqlConfig{MysqlConfig: &config}
-	case protos.DBType_CLICKHOUSE:
-		var config protos.ClickhouseConfig
-		if err := proto.Unmarshal(peerOptions, &config); err != nil {
-			return nil, fmt.Errorf("failed to unmarshal ClickHouse config: %w", err)
-		}
-		peer.Config = &protos.Peer_ClickhouseConfig{ClickhouseConfig: &config}
-	case protos.DBType_KAFKA:
-		var config protos.KafkaConfig
-		if err := proto.Unmarshal(peerOptions, &config); err != nil {
-			return nil, fmt.Errorf("failed to unmarshal Kafka config: %w", err)
-		}
-		peer.Config = &protos.Peer_KafkaConfig{KafkaConfig: &config}
-	case protos.DBType_PUBSUB:
-		var config protos.PubSubConfig
-		if err := proto.Unmarshal(peerOptions, &config); err != nil {
-			return nil, fmt.Errorf("failed to unmarshal Pub/Sub config: %w", err)
-		}
-		peer.Config = &protos.Peer_PubsubConfig{PubsubConfig: &config}
-	case protos.DBType_EVENTHUBS:
-		var config protos.EventHubGroupConfig
-		if err := proto.Unmarshal(peerOptions, &config); err != nil {
-			return nil, fmt.Errorf("failed to unmarshal Event Hubs config: %w", err)
-		}
-		peer.Config = &protos.Peer_EventhubGroupConfig{EventhubGroupConfig: &config}
-	case protos.DBType_ELASTICSEARCH:
-		var config protos.ElasticsearchConfig
-		if err := proto.Unmarshal(peerOptions, &config); err != nil {
-			return nil, fmt.Errorf("failed to unmarshal Elasticsearch config: %w", err)
-		}
-		peer.Config = &protos.Peer_ElasticsearchConfig{ElasticsearchConfig: &config}
-	case protos.DBType_ICEBERG:
-		var config protos.IcebergConfig
-		if err := proto.Unmarshal(peerOptions, &config); err != nil {
-			return nil, fmt.Errorf("failed to unmarshal Iceberg config: %w", err)
-		}
-		peer.Config = &protos.Peer_IcebergConfig{IcebergConfig: &config}
-	default:
-		return nil, fmt.Errorf("unsupported peer type: %s", peer.Type)
-	}
-
-	return &peer, nil
-=======
->>>>>>> af9c0044
 }