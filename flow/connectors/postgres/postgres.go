--- conflicted
+++ resolved
@@ -170,11 +170,7 @@
 	}
 
 	if c.replState == nil {
-<<<<<<< HEAD
-		replicationOpts, err := c.replicationOptions(version, publicationName)
-=======
-		replicationOpts, err := c.replicationOptions(ctx, publicationName)
->>>>>>> db1555ab
+		replicationOpts, err := c.replicationOptions(ctx, version, publicationName)
 		if err != nil {
 			return fmt.Errorf("error getting replication options: %w", err)
 		}
@@ -185,21 +181,9 @@
 			startLSN = pglogrepl.LSN(lastOffset + 1)
 		}
 
-<<<<<<< HEAD
-		opts := startReplicationOpts{
-			conn:            c.replConn.PgConn(),
-			startLSN:        startLSN,
-			replicationOpts: replicationOpts,
-		}
-
-		err = c.startReplication(ctx, slotName, opts)
-		if err != nil {
-			return fmt.Errorf("error starting replication: %w", err)
-=======
 		if err := pglogrepl.StartReplication(ctx, c.replConn.PgConn(), slotName, startLSN, replicationOpts); err != nil {
 			c.logger.Error("error starting replication", slog.Any("error", err))
 			return fmt.Errorf("error starting replication at startLsn - %d: %w", startLSN, err)
->>>>>>> db1555ab
 		}
 
 		c.logger.Info(fmt.Sprintf("started replication on slot %s at startLSN: %d", slotName, startLSN))
@@ -215,32 +199,16 @@
 	return nil
 }
 
-<<<<<<< HEAD
-func (c *PostgresConnector) startReplication(ctx context.Context, slotName string, opts startReplicationOpts) error {
-	err := pglogrepl.StartReplication(ctx, opts.conn, slotName, opts.startLSN, opts.replicationOpts)
-	if err != nil {
-		c.logger.Error("error starting replication", slog.Any("error", err))
-		return fmt.Errorf("error starting replication at startLsn - %d: %w", opts.startLSN, err)
-	}
-
-	c.logger.Info(fmt.Sprintf("started replication on slot %s at startLSN: %d", slotName, opts.startLSN))
-	return nil
-}
-
-func (c *PostgresConnector) replicationOptions(version int32, publicationName string) (pglogrepl.StartReplicationOptions, error) {
+func (c *PostgresConnector) replicationOptions(ctx context.Context, version int32, publicationName string) (pglogrepl.StartReplicationOptions, error) {
 	var pluginArguments []string
 	switch version {
 	case 1:
-		pluginArguments = append(make([]string, 0, 2), "proto_version '1'")
+		pluginArguments = append(make([]string, 0, 3), "proto_version '1'")
 	case 2:
-		pluginArguments = append(make([]string, 0, 3), "proto_version '2'", "streaming 'true'")
+		pluginArguments = append(make([]string, 0, 4), "proto_version '2'", "streaming 'true'")
 	default:
 		return pglogrepl.StartReplicationOptions{}, errors.New("unsupported replication protocol version")
 	}
-=======
-func (c *PostgresConnector) replicationOptions(ctx context.Context, publicationName string) (pglogrepl.StartReplicationOptions, error) {
-	pluginArguments := append(make([]string, 0, 3), "proto_version '1'")
->>>>>>> db1555ab
 
 	if publicationName != "" {
 		pubOpt := "publication_names " + QuoteLiteral(publicationName)
@@ -249,8 +217,6 @@
 		return pglogrepl.StartReplicationOptions{}, errors.New("publication name is not set")
 	}
 
-<<<<<<< HEAD
-=======
 	pgversion, err := c.MajorVersion(ctx)
 	if err != nil {
 		return pglogrepl.StartReplicationOptions{}, err
@@ -258,7 +224,6 @@
 		pluginArguments = append(pluginArguments, "messages 'true'")
 	}
 
->>>>>>> db1555ab
 	return pglogrepl.StartReplicationOptions{PluginArgs: pluginArguments}, nil
 }
 
