--- conflicted
+++ resolved
@@ -388,14 +388,10 @@
 		return fmt.Errorf("error getting child to parent relid map: %w", err)
 	}
 
-<<<<<<< HEAD
 	c.replLock.Lock()
 	defer c.replLock.Unlock()
 
 	if err := c.MaybeStartReplication(ctx, slotName, version, publicationName, req.LastOffset); err != nil {
-=======
-	if err := c.MaybeStartReplication(ctx, slotName, publicationName, req.LastOffset); err != nil {
->>>>>>> 3e1ddefa
 		c.logger.Error("error starting replication", slog.Any("error", err))
 		return err
 	}
