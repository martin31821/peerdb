use std::{collections::HashMap, sync::Arc};

use anyhow::{anyhow, Context};
use peer_cursor::QueryExecutor;
use peer_postgres::PostgresQueryExecutor;
use prost::Message;
use pt::{
    flow_model::{FlowJob, QRepFlowJob},
    peerdb_peers::PostgresConfig,
    peerdb_peers::{peer::Config, DbType, Peer},
};
use tokio_postgres::{types, Client};
use urlencoding::encode;

mod embedded {
    use refinery::embed_migrations;
    embed_migrations!("migrations");
}

pub struct Catalog {
    pg: Box<Client>,
    executor: Arc<Box<dyn QueryExecutor>>,
}

async fn run_migrations(client: &mut Client) -> anyhow::Result<()> {
    let migration_report = embedded::migrations::runner()
        .run_async(client)
        .await
        .context("Failed to run migrations")?;
    for migration in migration_report.applied_migrations() {
        tracing::info!(
            "Migration Applied -  Name: {}, Version: {}",
            migration.name(),
            migration.version()
        );
    }
    Ok(())
}

#[derive(Debug, Clone)]
pub struct CatalogConfig {
    pub host: String,
    pub port: u16,
    pub user: String,
    pub password: String,
    pub database: String,
}

#[derive(Debug, Clone)]
pub struct WorkflowDetails {
    pub workflow_id: String,
    pub source_peer: pt::peerdb_peers::Peer,
    pub destination_peer: pt::peerdb_peers::Peer,
}

impl CatalogConfig {
    pub fn new(host: String, port: u16, user: String, password: String, database: String) -> Self {
        Self {
            host,
            port,
            user,
            password,
            database,
        }
    }

    // convert catalog config to PostgresConfig
    pub fn to_postgres_config(&self) -> pt::peerdb_peers::PostgresConfig {
        PostgresConfig {
            host: self.host.clone(),
            port: self.port as u32,
            user: self.user.clone(),
            password: self.password.clone(),
            database: self.database.clone(),
        }
    }

    // Get the connection string for this catalog configuration
    pub fn get_connection_string(&self) -> String {
        let mut connection_string = String::from("postgres://");

        connection_string.push_str(&self.user);
        if !self.password.is_empty() {
<<<<<<< HEAD
            connection_string.push_str(" password=");
            let encoded_password = urlencoding::encode(&self.password);
            connection_string.push_str(&encoded_password);
=======
            connection_string.push(':');
            connection_string.push_str(&encode(&self.password));
>>>>>>> 62f8c75b
        }
        connection_string.push('@');
        connection_string.push_str(&self.host);
        connection_string.push(':');
        connection_string.push_str(&self.port.to_string());
        connection_string.push('/');
        connection_string.push_str(&self.database);

        connection_string
    }
}

impl Catalog {
    pub async fn new(catalog_config: &CatalogConfig) -> anyhow::Result<Self> {
        let connection_string = catalog_config.get_connection_string();

        let (client, connection) =
            tokio_postgres::connect(&connection_string, tokio_postgres::NoTls)
                .await
                .context("Failed to connect to catalog database")?;

        tokio::task::Builder::new()
            .name("Catalog connection")
            .spawn(async move {
                if let Err(e) = connection.await {
                    tracing::error!("Connection error: {}", e);
                }
            })?;

        let pg_config = catalog_config.to_postgres_config();
        let executor = PostgresQueryExecutor::new(None, &pg_config).await?;
        let boxed_trait = Box::new(executor) as Box<dyn QueryExecutor>;

        Ok(Self {
            pg: Box::new(client),
            executor: Arc::new(boxed_trait),
        })
    }

    pub async fn run_migrations(&mut self) -> anyhow::Result<()> {
        run_migrations(&mut self.pg).await
    }

    pub fn get_executor(&self) -> Arc<Box<dyn QueryExecutor>> {
        self.executor.clone()
    }

    pub async fn create_peer(&self, peer: &Peer) -> anyhow::Result<i64> {
        let config_blob = {
            let config = peer.config.clone().context("invalid peer config")?;
            let mut buf = Vec::new();

            match config {
                Config::SnowflakeConfig(snowflake_config) => {
                    let config_len = snowflake_config.encoded_len();
                    buf.reserve(config_len);
                    snowflake_config.encode(&mut buf)?;
                }
                Config::BigqueryConfig(bigquery_config) => {
                    let config_len = bigquery_config.encoded_len();
                    buf.reserve(config_len);
                    bigquery_config.encode(&mut buf)?;
                }
                Config::MongoConfig(mongo_config) => {
                    let config_len = mongo_config.encoded_len();
                    buf.reserve(config_len);
                    mongo_config.encode(&mut buf)?;
                }
                Config::PostgresConfig(postgres_config) => {
                    let config_len = postgres_config.encoded_len();
                    buf.reserve(config_len);
                    postgres_config.encode(&mut buf)?;
                }
                Config::EventhubConfig(eventhub_config) => {
                    let config_len = eventhub_config.encoded_len();
                    buf.reserve(config_len);
                    eventhub_config.encode(&mut buf)?;
                }
                Config::S3Config(s3_config) => {
                    let config_len = s3_config.encoded_len();
                    buf.reserve(config_len);
                    s3_config.encode(&mut buf)?;
                }
                Config::SqlserverConfig(sqlserver_config) => {
                    let config_len = sqlserver_config.encoded_len();
                    buf.reserve(config_len);
                    sqlserver_config.encode(&mut buf)?;
                }
            };

            buf
        };

        let stmt = self
            .pg
            .prepare_typed(
                "INSERT INTO peers (name, type, options) VALUES ($1, $2, $3)",
                &[types::Type::TEXT, types::Type::INT4, types::Type::BYTEA],
            )
            .await?;

        self.pg
            .execute(&stmt, &[&peer.name, &peer.r#type, &config_blob])
            .await?;

        self.get_peer_id(&peer.name).await
    }

    async fn get_peer_id(&self, peer_name: &str) -> anyhow::Result<i64> {
        let id = self.get_peer_id_i32(peer_name).await?;
        Ok(id as i64)
    }

    // get peer id as i32
    pub async fn get_peer_id_i32(&self, peer_name: &str) -> anyhow::Result<i32> {
        let stmt = self
            .pg
            .prepare_typed("SELECT id FROM peers WHERE name = $1", &[types::Type::TEXT])
            .await?;

        self.pg
            .query_opt(&stmt, &[&peer_name])
            .await?
            .map(|row| row.get(0))
            .context("Failed to get peer id")
    }

    // get the database type for a given peer id
    pub async fn get_peer_type_for_id(&self, peer_id: i32) -> anyhow::Result<DbType> {
        let stmt = self
            .pg
            .prepare_typed("SELECT type FROM peers WHERE id = $1", &[types::Type::INT4])
            .await?;

        self.pg
            .query_opt(&stmt, &[&peer_id])
            .await?
            .map(|row| row.get(0))
            .map(|r#type| DbType::from_i32(r#type).unwrap()) // if row was inserted properly, this should never fail
            .context("Failed to get peer type")
    }

    pub async fn get_peers(&self) -> anyhow::Result<HashMap<String, Peer>> {
        let stmt = self
            .pg
            .prepare_typed("SELECT id, name, type, options FROM peers", &[])
            .await?;

        let rows = self.pg.query(&stmt, &[]).await?;

        let mut peers = HashMap::new();

        for row in rows {
            let name: String = row.get(1);
            let peer_type: i32 = row.get(2);
            let options: Vec<u8> = row.get(3);
            let db_type = DbType::from_i32(peer_type);
            let config = self.get_config(db_type, &name, options).await?;

            let peer = Peer {
                name: name.clone().to_lowercase(),
                r#type: peer_type,
                config,
            };
            peers.insert(name, peer);
        }

        Ok(peers)
    }

    pub async fn get_peer(&self, peer_name: &str) -> anyhow::Result<Peer> {
        let stmt = self
            .pg
            .prepare_typed(
                "SELECT id, name, type, options FROM peers WHERE name = $1",
                &[],
            )
            .await?;

        let rows = self.pg.query(&stmt, &[&peer_name]).await?;

        if let Some(row) = rows.first() {
            let name: String = row.get(1);
            let peer_type: i32 = row.get(2);
            let options: Vec<u8> = row.get(3);
            let db_type = DbType::from_i32(peer_type);
            let config = self.get_config(db_type, &name, options).await?;

            let peer = Peer {
                name: name.clone().to_lowercase(),
                r#type: peer_type,
                config,
            };

            Ok(peer)
        } else {
            Err(anyhow::anyhow!("No peer with name {} found", peer_name))
        }
    }

    pub async fn get_config(
        &self,
        db_type: Option<DbType>,
        name: &str,
        options: Vec<u8>,
    ) -> anyhow::Result<Option<Config>> {
        match db_type {
            Some(DbType::Snowflake) => {
                let err = format!("unable to decode {} options for peer {}", "snowflake", name);
                let snowflake_config =
                    pt::peerdb_peers::SnowflakeConfig::decode(options.as_slice()).context(err)?;
                Ok(Some(Config::SnowflakeConfig(snowflake_config)))
            }
            Some(DbType::Bigquery) => {
                let err = format!("unable to decode {} options for peer {}", "bigquery", name);
                let bigquery_config =
                    pt::peerdb_peers::BigqueryConfig::decode(options.as_slice()).context(err)?;
                Ok(Some(Config::BigqueryConfig(bigquery_config)))
            }
            Some(DbType::Mongo) => {
                let err = format!("unable to decode {} options for peer {}", "mongo", name);
                let mongo_config =
                    pt::peerdb_peers::MongoConfig::decode(options.as_slice()).context(err)?;
                Ok(Some(Config::MongoConfig(mongo_config)))
            }
            Some(DbType::Eventhub) => {
                let err = format!("unable to decode {} options for peer {}", "eventhub", name);
                let eventhub_config =
                    pt::peerdb_peers::EventHubConfig::decode(options.as_slice()).context(err)?;
                Ok(Some(Config::EventhubConfig(eventhub_config)))
            }
            Some(DbType::Postgres) => {
                let err = format!("unable to decode {} options for peer {}", "postgres", name);
                let postgres_config =
                    pt::peerdb_peers::PostgresConfig::decode(options.as_slice()).context(err)?;
                Ok(Some(Config::PostgresConfig(postgres_config)))
            }
            Some(DbType::S3) => {
                let err = format!("unable to decode {} options for peer {}", "s3", name);
                let s3_config =
                    pt::peerdb_peers::S3Config::decode(options.as_slice()).context(err)?;
                Ok(Some(Config::S3Config(s3_config)))
            }
            Some(DbType::Sqlserver) => {
                let err = format!("unable to decode {} options for peer {}", "sqlserver", name);
                let sqlserver_config =
                    pt::peerdb_peers::SqlServerConfig::decode(options.as_slice()).context(err)?;
                Ok(Some(Config::SqlserverConfig(sqlserver_config)))
            }
            None => Ok(None),
        }
    }

    async fn normalize_schema_for_table_identifier(
        &self,
        table_identifier: &str,
        peer_id: i32,
    ) -> anyhow::Result<String> {
        let peer_dbtype = self.get_peer_type_for_id(peer_id).await?;

        let mut table_identifier_parts = table_identifier.split('.').collect::<Vec<&str>>();
        if table_identifier_parts.len() == 1 && (peer_dbtype != DbType::Bigquery) {
            table_identifier_parts.insert(0, "public");
        }

        Ok(table_identifier_parts.join("."))
    }

    pub async fn create_flow_job_entry(&self, job: &FlowJob) -> anyhow::Result<()> {
        let source_peer_id = self
            .get_peer_id_i32(&job.source_peer)
            .await
            .context("unable to get source peer id")?;
        let destination_peer_id = self
            .get_peer_id_i32(&job.target_peer)
            .await
            .context("unable to get destination peer id")?;

        let stmt = self
            .pg
            .prepare_typed(
                "INSERT INTO flows (name, source_peer, destination_peer, description,
                     source_table_identifier, destination_table_identifier) VALUES ($1, $2, $3, $4, $5, $6)",
                &[types::Type::TEXT, types::Type::INT4, types::Type::INT4, types::Type::TEXT,
                 types::Type::TEXT, types::Type::TEXT],
            )
            .await?;

        for table_mapping in &job.table_mappings {
            let _rows = self
                .pg
                .execute(
                    &stmt,
                    &[
                        &job.name,
                        &source_peer_id,
                        &destination_peer_id,
                        &job.description,
                        &self
                            .normalize_schema_for_table_identifier(
                                &table_mapping.source_table_identifier,
                                source_peer_id,
                            )
                            .await?,
                        &self
                            .normalize_schema_for_table_identifier(
                                &table_mapping.target_table_identifier,
                                destination_peer_id,
                            )
                            .await?,
                    ],
                )
                .await?;
        }

        Ok(())
    }

    pub async fn create_qrep_flow_job_entry(&self, job: &QRepFlowJob) -> anyhow::Result<()> {
        let source_peer_id = self
            .get_peer_id_i32(&job.source_peer)
            .await
            .context("unable to get source peer id")?;
        let destination_peer_id = self
            .get_peer_id_i32(&job.target_peer)
            .await
            .context("unable to get destination peer id")?;

        let stmt = self
            .pg
            .prepare_typed(
                "INSERT INTO flows (name, source_peer, destination_peer, description,
                     destination_table_identifier, query_string, flow_metadata) VALUES ($1, $2, $3, $4, $5, $6, $7)",
                &[types::Type::TEXT, types::Type::INT4, types::Type::INT4, types::Type::TEXT,
                 types::Type::TEXT, types::Type::TEXT, types::Type::JSONB],
            )
            .await?;

        let _rows = self
            .pg
            .execute(
                &stmt,
                &[
                    &job.name,
                    &source_peer_id,
                    &destination_peer_id,
                    &job.description,
                    &job.flow_options
                        .get("destination_table_name")
                        .unwrap()
                        .as_str()
                        .unwrap(),
                    &job.query_string,
                    &serde_json::to_value(job.flow_options.clone())
                        .context("unable to serialize flow options")?,
                ],
            )
            .await?;

        Ok(())
    }

    pub async fn update_workflow_id_for_flow_job(
        &self,
        flow_job_name: &str,
        workflow_id: &str,
    ) -> anyhow::Result<()> {
        let rows = self
            .pg
            .execute(
                "UPDATE FLOWS SET WORKFLOW_ID = $1 WHERE NAME = $2",
                &[&workflow_id, &flow_job_name],
            )
            .await?;
        if rows == 0 {
            return Err(anyhow!("unable to find metadata for flow"));
        }
        Ok(())
    }

    pub async fn get_workflow_details_for_flow_job(
        &self,
        flow_job_name: &str,
    ) -> anyhow::Result<Option<WorkflowDetails>> {
        let rows = self
            .pg
            .query(
                "SELECT workflow_id, source_peer, destination_peer FROM flows WHERE NAME = $1",
                &[&flow_job_name],
            )
            .await?;

        // currently multiple rows for a flow job exist in catalog, but all mapped to same workflow id
        // CHANGE LOGIC IF THIS ASSUMPTION CHANGES
        if rows.is_empty() {
            tracing::info!("no workflow id found for flow job {}", flow_job_name);
            return Ok(None);
        }

        let first_row = rows.get(0).unwrap();
        let workflow_id: String = first_row.get(0);
        let source_peer_id: i32 = first_row.get(1);
        let destination_peer_id: i32 = first_row.get(2);

        let source_peer = self
            .get_peer(&source_peer_id.to_string())
            .await
            .context("unable to get source peer")?;
        let destination_peer = self
            .get_peer(&destination_peer_id.to_string())
            .await
            .context("unable to get destination peer")?;

        Ok(Some(WorkflowDetails {
            workflow_id,
            source_peer,
            destination_peer,
        }))
    }

    pub async fn delete_flow_job_entry(&self, flow_job_name: &str) -> anyhow::Result<()> {
        let rows = self
            .pg
            .execute("DELETE FROM FLOWS WHERE NAME = $1", &[&flow_job_name])
            .await?;
        if rows == 0 {
            return Err(anyhow!("unable to delete flow job metadata"));
        }
        Ok(())
    }
}<|MERGE_RESOLUTION|>--- conflicted
+++ resolved
@@ -81,14 +81,8 @@
 
         connection_string.push_str(&self.user);
         if !self.password.is_empty() {
-<<<<<<< HEAD
-            connection_string.push_str(" password=");
-            let encoded_password = urlencoding::encode(&self.password);
-            connection_string.push_str(&encoded_password);
-=======
             connection_string.push(':');
             connection_string.push_str(&encode(&self.password));
->>>>>>> 62f8c75b
         }
         connection_string.push('@');
         connection_string.push_str(&self.host);
